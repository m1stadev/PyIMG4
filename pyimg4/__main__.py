--- conflicted
+++ resolved
@@ -8,26 +8,26 @@
 
 @click.group()
 def cli():
-    """ Swiss army knife to Apple's Image4 format """
+    """Swiss army knife to Apple's Image4 format"""
     pass
 
 
 @cli.command()
 def version() -> None:
-    """ Get current package version """
+    """Get current package version"""
     print(f'pyimg4 {pyimg4.__version__}')
 
 
 @cli.group()
 def im4p() -> None:
-    """ IM4P image options """
+    """IM4P image options"""
     pass
 
 
 @im4p.command('info')
 @click.argument('file', type=click.File('rb'))
 def img4p_info(file) -> None:
-    """ Print available information on given im4p image """
+    """Print available information on given im4p image"""
     im4p = pyimg4.IM4P(file.read())
     print(f'fourcc: {im4p.fourcc}')
     print(f'description: {im4p.description}')
@@ -42,42 +42,29 @@
 @click.option('-i', '--iv', help='The IV used to encrypt the payload')
 @click.option('-k', '--key', help='The key used to encrypt the payload')
 def img4_payload(file, out, iv, key) -> None:
-    """ Extract the payload within the IM4P image """
+    """Extract the payload within the IM4P image"""
     im4p = pyimg4.IM4P(file.read())
     im4p.payload.decrypt(Keybag(key=key, iv=iv))
     if im4p.payload.compression > Compression.NONE:
         im4p.payload.decompress()
-<<<<<<< HEAD
-    out.write(im4p.payload.data)
-=======
     out.write(im4p.payload.output())
->>>>>>> 6ea1d8fe
 
 
 @cli.group()
 def img4() -> None:
-    """ IMG4 image options """
+    """IMG4 image options"""
     pass
 
 
 @im4p.command('extract')
 @click.argument('file', type=click.File('rb'))
-<<<<<<< HEAD
-@click.option('im4p', type=click.File('wb'), help='IM4P output file')
-@click.option('im4m', type=click.File('wb'), help='IM4M output file')
-@click.option('im4r', type=click.File('wb'), help='IM4R output file')
-def img4_extract(file: typing.IO, im4p: typing.IO, im4m: typing.IO, im4r: typing.IO) -> None:
-    """ Extract IM4P, IM4R & IM4M images """
-    img4 = pyimg4.IMG4(file.read())
-    im4p.write(img4.im4p.output())
-    im4m.write(img4.im4m.output())
-    im4r.write(img4.im4r.output())
-=======
 @click.option('--im4p', type=click.File('wb'), help='IM4P output file')
 @click.option('--im4m', type=click.File('wb'), help='IM4M output file')
 @click.option('--im4r', type=click.File('wb'), help='IM4R output file')
-def img4_extract(file: typing.IO, im4p: typing.IO, im4m: typing.IO, im4r: typing.IO) -> None:
-    """ Extract IM4P, IM4R & IM4M images """
+def img4_extract(
+    file: typing.IO, im4p: typing.IO, im4m: typing.IO, im4r: typing.IO
+) -> None:
+    """Extract IM4P, IM4R & IM4M images"""
     img4 = pyimg4.IMG4(file.read())
     if im4p:
         im4p.write(img4.im4p.output())
@@ -85,7 +72,6 @@
         im4m.write(img4.im4m.output())
     if im4r:
         im4r.write(img4.im4r.output())
->>>>>>> 6ea1d8fe
 
 
 if __name__ == '__main__':
